{
    "name": "fileuploader-kiwiirc-plugin",
    "version": "0.1.0",
    "main": "plugin.js",
    "license": "Apache-2.0",
    "private": true,
    "scripts": {
        "build": "webpack",
        "watch": "webpack --watch",
        "start": "webpack-dev-server"
    },
    "dependencies": {
        "@uppy/core": "^0.27.3",
        "@uppy/dashboard": "^0.27.5",
        "@uppy/tus": "^0.27.5",
<<<<<<< HEAD
        "@uppy/webcam": "^0.27.4"
=======
        "@uppy/webcam": "^0.27.4",
        "vue-loader": "^15.4.2"
>>>>>>> d50143c4
    },
    "devDependencies": {
        "@babel/core": "^7.1.2",
        "@babel/polyfill": "^7.0.0",
        "@babel/preset-env": "^7.1.0",
        "babel-loader": "^8.0.4",
        "css-loader": "^1.0.0",
        "prettier": "^1.14.3",
        "style-loader": "^0.23.1",
        "webpack": "^4.23.1",
        "webpack-cli": "^3.1.2",
        "webpack-dev-server": "^3.1.10"
    }
}<|MERGE_RESOLUTION|>--- conflicted
+++ resolved
@@ -13,12 +13,8 @@
         "@uppy/core": "^0.27.3",
         "@uppy/dashboard": "^0.27.5",
         "@uppy/tus": "^0.27.5",
-<<<<<<< HEAD
-        "@uppy/webcam": "^0.27.4"
-=======
         "@uppy/webcam": "^0.27.4",
         "vue-loader": "^15.4.2"
->>>>>>> d50143c4
     },
     "devDependencies": {
         "@babel/core": "^7.1.2",
